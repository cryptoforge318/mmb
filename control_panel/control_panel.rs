use actix_server::ServerHandle;
use anyhow::Result;
use futures::executor;
use jsonrpc_core_client::transports::ipc;
use mmb_rpc::rest_api::{MmbRpcClient, IPC_ADDRESS};
use parking_lot::Mutex;
use std::{
    sync::mpsc,
    sync::Arc,
    thread::{self, JoinHandle},
};

use super::endpoints;
use actix_web::{dev::Server, rt, App, HttpServer};
use tokio::sync::oneshot;

use actix_web::web::Data;

pub(crate) struct ControlPanel {
    address: String,
<<<<<<< HEAD
    client: Arc<Mutex<Option<MmbRpcClient>>>,
=======
    client: Arc<MmbRpcClient>,
>>>>>>> b91b0645
    server_stopper_tx: Arc<Mutex<Option<mpsc::Sender<()>>>>,
    work_finished_sender: Arc<Mutex<Option<oneshot::Sender<Result<()>>>>>,
    work_finished_receiver: Arc<Mutex<Option<oneshot::Receiver<Result<()>>>>>,
}

impl ControlPanel {
    pub(crate) async fn new(address: &str) -> Arc<Self> {
        let (work_finished_sender, work_finished_receiver) = oneshot::channel();
<<<<<<< HEAD
        let client = Arc::new(Mutex::new(Self::build_rpc_client().await));
=======
        let client = Arc::new(Self::build_rpc_client().await);
>>>>>>> b91b0645

        Arc::new(Self {
            address: address.to_owned(),
            client,
            server_stopper_tx: Arc::new(Mutex::new(None)),
            work_finished_sender: Arc::new(Mutex::new(Some(work_finished_sender))),
            work_finished_receiver: Arc::new(Mutex::new(Some(work_finished_receiver))),
        })
    }

<<<<<<< HEAD
    pub async fn build_rpc_client() -> Option<MmbRpcClient> {
=======
    pub async fn build_rpc_client() -> MmbRpcClient {
>>>>>>> b91b0645
        ipc::connect::<_, MmbRpcClient>(IPC_ADDRESS)
            .await
            .map_err(|err| log::warn! {"Failed to connect to IPC server: {}", err.to_string()})
            .ok()
    }

    /// Returned receiver will take a message when shutdown are completed
    pub(crate) fn stop(self: Arc<Self>) -> Option<oneshot::Receiver<Result<()>>> {
        if let Some(server_stopper_tx) = self.server_stopper_tx.lock().take() {
            if let Err(error) = server_stopper_tx.send(()) {
                log::error!("Unable to send signal to stop actix server: {}", error);
            }
        }

        let work_finished_receiver = self.work_finished_receiver.lock().take();
        work_finished_receiver
    }

    /// Start Actix Server in new thread
    pub(crate) fn start(self: Arc<Self>) -> Result<JoinHandle<()>> {
        let (server_stopper_tx, server_stopper_rx) = mpsc::channel::<()>();
        *self.server_stopper_tx.lock() = Some(server_stopper_tx.clone());

        let client = self.client.clone();

        let server = HttpServer::new(move || {
            App::new()
                .app_data(Data::new(client.clone()))
                .service(endpoints::health)
                .service(endpoints::stop)
                .service(endpoints::stats)
                .service(endpoints::get_config)
                .service(endpoints::set_config)
        })
        .bind(&self.address)?
        .shutdown_timeout(1)
        .workers(1)
        .run();

        let server_handle = server.handle();
        self.clone()
            .server_stopping(server_handle, server_stopper_rx);

        Ok(self.clone().start_server(server))
    }

    fn server_stopping(
        self: Arc<Self>,
        server_handle: ServerHandle,
        server_stopper_rx: mpsc::Receiver<()>,
    ) {
        let cloned_self = self.clone();
        thread::spawn(move || {
            if let Err(error) = server_stopper_rx.recv() {
                log::error!("Unable to receive signal to stop actix server: {}", error);
            }

            executor::block_on(server_handle.stop(true));

            if let Some(work_finished_sender) = cloned_self.work_finished_sender.lock().take() {
                if let Err(_) = work_finished_sender.send(Ok(())) {
                    log::error!(
                        "Unable to send notification about server stopped. Probably receiver is already dropped",
                    );
                }
            }
        });
    }

    fn start_server(self: Arc<Self>, server: Server) -> JoinHandle<()> {
        thread::spawn(move || {
            let system = Arc::new(rt::System::new());

            system.block_on(async {
                let _ = server;
            });
        })
    }
}<|MERGE_RESOLUTION|>--- conflicted
+++ resolved
@@ -18,11 +18,7 @@
 
 pub(crate) struct ControlPanel {
     address: String,
-<<<<<<< HEAD
     client: Arc<Mutex<Option<MmbRpcClient>>>,
-=======
-    client: Arc<MmbRpcClient>,
->>>>>>> b91b0645
     server_stopper_tx: Arc<Mutex<Option<mpsc::Sender<()>>>>,
     work_finished_sender: Arc<Mutex<Option<oneshot::Sender<Result<()>>>>>,
     work_finished_receiver: Arc<Mutex<Option<oneshot::Receiver<Result<()>>>>>,
@@ -31,11 +27,7 @@
 impl ControlPanel {
     pub(crate) async fn new(address: &str) -> Arc<Self> {
         let (work_finished_sender, work_finished_receiver) = oneshot::channel();
-<<<<<<< HEAD
         let client = Arc::new(Mutex::new(Self::build_rpc_client().await));
-=======
-        let client = Arc::new(Self::build_rpc_client().await);
->>>>>>> b91b0645
 
         Arc::new(Self {
             address: address.to_owned(),
@@ -46,11 +38,7 @@
         })
     }
 
-<<<<<<< HEAD
     pub async fn build_rpc_client() -> Option<MmbRpcClient> {
-=======
-    pub async fn build_rpc_client() -> MmbRpcClient {
->>>>>>> b91b0645
         ipc::connect::<_, MmbRpcClient>(IPC_ADDRESS)
             .await
             .map_err(|err| log::warn! {"Failed to connect to IPC server: {}", err.to_string()})
