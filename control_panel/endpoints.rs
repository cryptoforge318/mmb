use actix_web::{get, post, web, HttpResponse, Responder};
<<<<<<< HEAD
use jsonrpc_core::{Params, Value};
use jsonrpc_core_client::RpcError;
use mmb_rpc::rest_api::MmbRpcClient;
use parking_lot::Mutex;
use std::{
    sync::{mpsc::Sender, Arc},
    time::Duration,
};
=======
use futures::Future;
use jsonrpc_core_client::RpcError;
use mmb_rpc::rest_api::MmbRpcClient;
use std::sync::Arc;
>>>>>>> 021ff2cf

use crate::control_panel::ControlPanel;

type WebMmbRpcClient = web::Data<Arc<Mutex<Option<MmbRpcClient>>>>;

#[derive(Clone, Copy)]
enum Request {
    Health,
    Stop,
    GetConfig,
    SetConfig,
    Stats,
}

// New endpoints have to be added as a service for actix server. Look at super::control_panel::start()

#[get("/health")]
<<<<<<< HEAD
pub(super) async fn health(client: WebMmbRpcClient) -> impl Responder {
    send_request(client, Request::Health).await
}

#[post("/stop")]
pub(super) async fn stop(
    server_stopper_tx: web::Data<Sender<()>>,
    client: WebMmbRpcClient,
) -> impl Responder {
    if let Err(error) = server_stopper_tx.send(()) {
        let err_message = format!("Unable to send signal to stop actix server: {}", error);
        log::error!("{}", err_message);
        return HttpResponse::InternalServerError().body(err_message);
    }

    send_request(client, Request::Stop).await
}

#[get("/config")]
pub(super) async fn get_config(client: WebMmbRpcClient) -> impl Responder {
    send_request(client, Request::GetConfig).await
}

#[post("/config")]
pub(super) async fn set_config(body: web::Bytes, client: WebMmbRpcClient) -> impl Responder {
    let params = match String::from_utf8((&body).to_vec()) {
        Ok(settings) => Some(Params::Array(vec![Value::String(settings)])),
=======
pub(super) async fn health(client: web::Data<Arc<MmbRpcClient>>) -> impl Responder {
    send_request(client.health()).await
}

#[post("/stop")]
pub(super) async fn stop(client: web::Data<Arc<MmbRpcClient>>) -> impl Responder {
    send_request(client.stop()).await
}

#[get("/config")]
pub(super) async fn get_config(client: web::Data<Arc<MmbRpcClient>>) -> impl Responder {
    send_request(client.get_config()).await
}

#[post("/config")]
pub(super) async fn set_config(
    body: web::Bytes,
    client: web::Data<Arc<MmbRpcClient>>,
) -> impl Responder {
    let settings = match String::from_utf8((&body).to_vec()) {
        Ok(settings) => settings,
>>>>>>> 021ff2cf
        Err(err) => {
            return HttpResponse::BadRequest().body(format!(
                "Failed to convert input settings({:?}) to utf8 string: {}",
                body,
                err.to_string(),
            ))
        }
    };

<<<<<<< HEAD
    send_request_with_params(client, Request::SetConfig, params).await
}

#[get("/stats")]
pub(super) async fn stats(client: WebMmbRpcClient) -> impl Responder {
    send_request(client, Request::Stats).await
=======
    send_request(client.set_config(settings)).await
}

#[get("/stats")]
pub(super) async fn stats(client: web::Data<Arc<MmbRpcClient>>) -> impl Responder {
    send_request(client.stats()).await
>>>>>>> 021ff2cf
}

fn handle_rpc_error(error: RpcError) -> HttpResponse {
    match error {
        RpcError::JsonRpcError(error) => {
            HttpResponse::InternalServerError().body(error.to_string())
        }
        RpcError::ParseError(msg, error) => HttpResponse::BadRequest().body(format!(
            "Failed to parse '{}': {}",
            msg,
            error.to_string()
        )),
        RpcError::Timeout => HttpResponse::RequestTimeout().body("Request Timeout"),
        RpcError::Client(msg) => HttpResponse::InternalServerError().body(msg),
        RpcError::Other(error) => HttpResponse::InternalServerError().body(error.to_string()),
    }
}

<<<<<<< HEAD
async fn send_request_core(
    client: &MmbRpcClient,
    request: Request,
    params: Option<Params>,
) -> Result<Value, RpcError> {
    match request {
        Request::Health => client.health().await,
        Request::Stop => client.stop().await,
        Request::GetConfig => client.get_config().await,
        Request::SetConfig => {
            client
                .set_config(params.expect("Params shouldn't be None"))
                .await
        }
        Request::Stats => client.stats().await,
    }
}

async fn send_request(client: WebMmbRpcClient, request: Request) -> HttpResponse {
    send_request_with_params(client, request, None).await
}

async fn send_request_with_params(
    client: WebMmbRpcClient,
    request: Request,
    params: Option<Params>,
) -> HttpResponse {
    let mut try_counter = 1;

    async fn try_reconnect(client: WebMmbRpcClient, try_counter: i32) {
        log::warn!(
            "Failed to send request {}, trying to reconnect...",
            try_counter
        );
        *client.lock() = ControlPanel::build_rpc_client().await;
    }

    loop {
        log::info!("Trying to send request attempt {}...", try_counter);

        if let Some(client) = &*client.lock() {
            match send_request_core(client, request, params.clone()).await {
                Ok(response) => return HttpResponse::Ok().body(response.to_string()),
                Err(err) => {
                    return handle_rpc_error(err);
                }
            }
        }

        try_reconnect(client.clone(), try_counter).await;

        if try_counter > 2 {
            return HttpResponse::RequestTimeout().body("Request Timeout");
        }

        std::thread::sleep(Duration::from_secs(3));
        try_counter += 1;
=======
async fn send_request(request: impl Future<Output = Result<String, RpcError>>) -> HttpResponse {
    match request.await {
        Ok(response) => HttpResponse::Ok().body(response),
        Err(err) => handle_rpc_error(err),
>>>>>>> 021ff2cf
    }
}<|MERGE_RESOLUTION|>--- conflicted
+++ resolved
@@ -1,19 +1,8 @@
 use actix_web::{get, post, web, HttpResponse, Responder};
-<<<<<<< HEAD
-use jsonrpc_core::{Params, Value};
 use jsonrpc_core_client::RpcError;
 use mmb_rpc::rest_api::MmbRpcClient;
 use parking_lot::Mutex;
-use std::{
-    sync::{mpsc::Sender, Arc},
-    time::Duration,
-};
-=======
-use futures::Future;
-use jsonrpc_core_client::RpcError;
-use mmb_rpc::rest_api::MmbRpcClient;
-use std::sync::Arc;
->>>>>>> 021ff2cf
+use std::{sync::Arc, time::Duration};
 
 use crate::control_panel::ControlPanel;
 
@@ -31,22 +20,12 @@
 // New endpoints have to be added as a service for actix server. Look at super::control_panel::start()
 
 #[get("/health")]
-<<<<<<< HEAD
 pub(super) async fn health(client: WebMmbRpcClient) -> impl Responder {
     send_request(client, Request::Health).await
 }
 
 #[post("/stop")]
-pub(super) async fn stop(
-    server_stopper_tx: web::Data<Sender<()>>,
-    client: WebMmbRpcClient,
-) -> impl Responder {
-    if let Err(error) = server_stopper_tx.send(()) {
-        let err_message = format!("Unable to send signal to stop actix server: {}", error);
-        log::error!("{}", err_message);
-        return HttpResponse::InternalServerError().body(err_message);
-    }
-
+pub(super) async fn stop(client: WebMmbRpcClient) -> impl Responder {
     send_request(client, Request::Stop).await
 }
 
@@ -57,31 +36,8 @@
 
 #[post("/config")]
 pub(super) async fn set_config(body: web::Bytes, client: WebMmbRpcClient) -> impl Responder {
-    let params = match String::from_utf8((&body).to_vec()) {
-        Ok(settings) => Some(Params::Array(vec![Value::String(settings)])),
-=======
-pub(super) async fn health(client: web::Data<Arc<MmbRpcClient>>) -> impl Responder {
-    send_request(client.health()).await
-}
-
-#[post("/stop")]
-pub(super) async fn stop(client: web::Data<Arc<MmbRpcClient>>) -> impl Responder {
-    send_request(client.stop()).await
-}
-
-#[get("/config")]
-pub(super) async fn get_config(client: web::Data<Arc<MmbRpcClient>>) -> impl Responder {
-    send_request(client.get_config()).await
-}
-
-#[post("/config")]
-pub(super) async fn set_config(
-    body: web::Bytes,
-    client: web::Data<Arc<MmbRpcClient>>,
-) -> impl Responder {
     let settings = match String::from_utf8((&body).to_vec()) {
-        Ok(settings) => settings,
->>>>>>> 021ff2cf
+        Ok(settings) => Some(settings),
         Err(err) => {
             return HttpResponse::BadRequest().body(format!(
                 "Failed to convert input settings({:?}) to utf8 string: {}",
@@ -91,21 +47,12 @@
         }
     };
 
-<<<<<<< HEAD
-    send_request_with_params(client, Request::SetConfig, params).await
+    send_request_with_params(client, Request::SetConfig, settings).await
 }
 
 #[get("/stats")]
 pub(super) async fn stats(client: WebMmbRpcClient) -> impl Responder {
     send_request(client, Request::Stats).await
-=======
-    send_request(client.set_config(settings)).await
-}
-
-#[get("/stats")]
-pub(super) async fn stats(client: web::Data<Arc<MmbRpcClient>>) -> impl Responder {
-    send_request(client.stats()).await
->>>>>>> 021ff2cf
 }
 
 fn handle_rpc_error(error: RpcError) -> HttpResponse {
@@ -124,12 +71,11 @@
     }
 }
 
-<<<<<<< HEAD
 async fn send_request_core(
     client: &MmbRpcClient,
     request: Request,
-    params: Option<Params>,
-) -> Result<Value, RpcError> {
+    params: Option<String>,
+) -> Result<String, RpcError> {
     match request {
         Request::Health => client.health().await,
         Request::Stop => client.stop().await,
@@ -150,7 +96,7 @@
 async fn send_request_with_params(
     client: WebMmbRpcClient,
     request: Request,
-    params: Option<Params>,
+    params: Option<String>,
 ) -> HttpResponse {
     let mut try_counter = 1;
 
@@ -182,11 +128,5 @@
 
         std::thread::sleep(Duration::from_secs(3));
         try_counter += 1;
-=======
-async fn send_request(request: impl Future<Output = Result<String, RpcError>>) -> HttpResponse {
-    match request.await {
-        Ok(response) => HttpResponse::Ok().body(response),
-        Err(err) => handle_rpc_error(err),
->>>>>>> 021ff2cf
     }
 }