--- conflicted
+++ resolved
@@ -1,4 +1,3 @@
-<<<<<<< HEAD
 use std::thread;
 use std::time::Duration;
 
@@ -16,58 +15,6 @@
 async fn open_orders_exists() {
     let exchange_account_id: ExchangeAccountId = "Binance0".parse().expect("in test");
     let exchange_builder = ExchangeBuilder::try_new(
-=======
-use std::time::Duration;
-
-use chrono::Utc;
-use mmb_lib::core::exchanges::common::*;
-use mmb_lib::core::exchanges::general::commission::Commission;
-use mmb_lib::core::exchanges::general::exchange::*;
-use mmb_lib::core::exchanges::general::exchange_creation;
-use mmb_lib::core::exchanges::general::features::*;
-use mmb_lib::core::exchanges::{binance::binance::*, events::AllowedEventSourceType};
-use mmb_lib::core::lifecycle::cancellation_token::CancellationToken;
-use mmb_lib::core::logger::init_logger;
-use mmb_lib::core::orders::order::*;
-use mmb_lib::core::settings;
-use mmb_lib::core::settings::CurrencyPairSetting;
-use rust_decimal_macros::*;
-
-use super::common::get_timeout_manager;
-use crate::get_binance_credentials_or_exit;
-use mmb_lib::core::exchanges::traits::ExchangeClientBuilder;
-use mmb_lib::core::lifecycle::application_manager::ApplicationManager;
-use tokio::sync::broadcast;
-
-#[actix_rt::test]
-async fn open_orders_exist() {
-    let (api_key, secret_key) = get_binance_credentials_or_exit!();
-
-    let exchange_account_id: ExchangeAccountId = "Binance0".parse().expect("in test");
-
-    let mut settings = settings::ExchangeSettings::new_short(
-        exchange_account_id.clone(),
-        api_key,
-        secret_key,
-        false,
-    );
-
-    let application_manager = ApplicationManager::new(CancellationToken::new());
-    let (tx, _rx) = broadcast::channel(10);
-
-    BinanceBuilder.extend_settings(&mut settings);
-    settings.websocket_channels = vec!["depth".into(), "trade".into()];
-
-    let binance = Binance::new(
-        exchange_account_id.clone(),
-        settings,
-        tx.clone(),
-        application_manager.clone(),
-    );
-
-    let timeout_manager = get_timeout_manager(&exchange_account_id);
-    let exchange = Exchange::new(
->>>>>>> 3e96ec3c
         exchange_account_id.clone(),
         CancellationToken::default(),
         ExchangeFeatures::new(
@@ -77,72 +24,24 @@
             AllowedEventSourceType::default(),
             AllowedEventSourceType::default(),
         ),
-<<<<<<< HEAD
-=======
-        tx,
-        application_manager,
-        timeout_manager,
->>>>>>> 3e96ec3c
         Commission::default(),
         true,
     )
     .await
     .expect("in test");
 
-<<<<<<< HEAD
     let first_order = Order::new(
-=======
-    let test_order_client_id = ClientOrderId::unique_id();
-    let test_currency_pair = CurrencyPair::from_codes("phb".into(), "btc".into());
-    let test_price = dec!(0.00000005);
-    let order_header = OrderHeader::new(
-        test_order_client_id.clone(),
-        Utc::now(),
->>>>>>> 3e96ec3c
         exchange_account_id.clone(),
         Some("FromGetOpenOrdersTest".to_string()),
         CancellationToken::default(),
     );
 
-<<<<<<< HEAD
     let second_order = Order::new(
-=======
-    let order_to_create = OrderCreating {
-        header: order_header,
-        price: test_price,
-    };
-
-    // Should be called before any other api calls!
-    exchange.build_metadata().await;
-    let _ = exchange
-        .cancel_all_orders(test_currency_pair.clone())
-        .await
-        .expect("in test");
-
-    let created_order_fut = exchange.create_order(&order_to_create, CancellationToken::default());
-
-    const TIMEOUT: Duration = Duration::from_secs(5);
-    let created_order = tokio::select! {
-        created_order = created_order_fut => created_order,
-        _ = tokio::time::sleep(TIMEOUT) => panic!("Timeout {} secs is exceeded", TIMEOUT.as_secs())
-    };
-
-    if let Err(error) = created_order {
-        dbg!(&error);
-        assert!(false)
-    }
-
-    let second_test_order_client_id = ClientOrderId::unique_id();
-    let second_order_header = OrderHeader::new(
-        second_test_order_client_id.clone(),
-        Utc::now(),
->>>>>>> 3e96ec3c
         exchange_account_id.clone(),
         Some("FromGetOpenOrdersTest".to_string()),
         CancellationToken::default(),
     );
 
-<<<<<<< HEAD
     if let Err(error) = first_order.create(exchange_builder.exchange.clone()).await {
         log::error!("{:?}", error);
         return;
@@ -162,367 +61,340 @@
         .await
         .expect("in test");
 
-=======
-    let second_order_to_create = OrderCreating {
-        header: second_order_header,
-        price: test_price,
-    };
-    let _ = exchange.get_open_orders(true).await.expect("in test");
-
-    let created_order_fut =
-        exchange.create_order(&second_order_to_create, CancellationToken::default());
-
-    let created_order = tokio::select! {
-        created_order = created_order_fut => created_order,
-        _ = tokio::time::sleep(TIMEOUT) => panic!("Timeout {} secs is exceeded", TIMEOUT.as_secs())
-    };
-
-    match created_order {
-        Ok(_order_ref) => {
-            let all_orders = exchange.get_open_orders(true).await.expect("in test");
-            assert!(!all_orders.is_empty())
-        }
-
-        // Create order failed
-        Err(error) => {
-            dbg!(&error);
-            assert!(false)
-        }
-    }
+    assert_eq!(all_orders.len(), 1);
 }
 
-#[actix_rt::test]
-async fn open_orders_by_currency_pair_exist() {
-    let (api_key, secret_key) = get_binance_credentials_or_exit!();
-
-    init_logger();
-
-    let exchange_account_id: ExchangeAccountId = "Binance0".parse().expect("in test");
-
-    let mut settings = settings::ExchangeSettings::new_short(
-        exchange_account_id.clone(),
-        api_key,
-        secret_key,
-        false,
-    );
-
-    let application_manager = ApplicationManager::new(CancellationToken::new());
-    let (tx, _rx) = broadcast::channel(10);
-
-    BinanceBuilder.extend_settings(&mut settings);
-    settings.currency_pairs = Some(vec![
-        CurrencyPairSetting {
-            base: "phb".into(),
-            quote: "btc".into(),
-            currency_pair: None,
-        },
-        CurrencyPairSetting {
-            base: "troy".into(),
-            quote: "btc".into(),
-            currency_pair: None,
-        },
-    ]);
-    let binance = Binance::new(
-        exchange_account_id.clone(),
-        settings.clone(),
-        tx.clone(),
-        application_manager.clone(),
-    );
-    let timeout_manager = get_timeout_manager(&exchange_account_id);
-    let exchange = Exchange::new(
-        exchange_account_id.clone(),
-        Box::new(binance),
-        ExchangeFeatures::new(
-            OpenOrdersType::OneCurrencyPair,
-            true,
-            true,
-            AllowedEventSourceType::default(),
-            AllowedEventSourceType::default(),
-        ),
-        tx,
-        application_manager,
-        timeout_manager,
-        Commission::default(),
-    );
-
-    exchange.clone().connect().await;
-
-    let test_order_client_id = ClientOrderId::unique_id();
-    let test_currency_pair = CurrencyPair::from_codes("phb".into(), "btc".into());
-    let second_test_currency_pair = CurrencyPair::from_codes("troy".into(), "btc".into());
-
-    let order_header = OrderHeader::new(
-        test_order_client_id.clone(),
-        Utc::now(),
-        exchange_account_id.clone(),
-        test_currency_pair.clone(),
-        OrderType::Limit,
-        OrderSide::Buy,
-        dec!(2000),
-        OrderExecutionType::None,
-        None,
-        None,
-        "FromGetOpenOrdersByCurrencyPairTest".to_owned(),
-    );
-
-    let order_to_create = OrderCreating {
-        header: order_header,
-        price: dec!(0.0000001),
-    };
-
-    // Should be called before any other api calls!
-    exchange.build_metadata().await;
-    if let Some(currency_pairs) = &settings.currency_pairs {
-        exchange.set_symbols(exchange_creation::get_symbols(
-            &exchange,
-            &currency_pairs[..],
-        ))
-    }
-    let _ = exchange
-        .clone()
-        .cancel_opened_orders(CancellationToken::default())
-        .await;
-
-    let created_order_fut = exchange.create_order(&order_to_create, CancellationToken::default());
-
-    const TIMEOUT: Duration = Duration::from_secs(5);
-    let created_order = tokio::select! {
-        created_order = created_order_fut => created_order,
-        _ = tokio::time::sleep(TIMEOUT) => panic!("Timeout {} secs is exceeded", TIMEOUT.as_secs())
-    };
-
-    if let Err(error) = created_order {
-        dbg!(&error);
-        assert!(false)
-    }
-
-    let second_test_order_client_id = ClientOrderId::unique_id();
-    let second_order_header = OrderHeader::new(
-        second_test_order_client_id.clone(),
-        Utc::now(),
-        exchange_account_id.clone(),
-        second_test_currency_pair.clone(),
-        OrderType::Limit,
-        OrderSide::Buy,
-        dec!(2000),
-        OrderExecutionType::None,
-        None,
-        None,
-        "FromGetOpenOrdersByCurrencyPairTest".to_owned(),
-    );
-    let second_order_to_create = OrderCreating {
-        header: second_order_header,
-        price: dec!(0.0000001),
-    };
-
-    let created_order_fut =
-        exchange.create_order(&second_order_to_create, CancellationToken::default());
-
-    let created_order = tokio::select! {
-        created_order = created_order_fut => created_order,
-        _ = tokio::time::sleep(TIMEOUT) => panic!("Timeout {} secs is exceeded", TIMEOUT.as_secs())
-    };
-
-    if let Err(error) = created_order {
-        dbg!(&error);
-        assert!(false)
-    }
-
-    let all_orders = exchange.get_open_orders(true).await.expect("in test");
-
-    let _ = exchange
-        .cancel_opened_orders(CancellationToken::default())
-        .await;
-
-    assert_eq!(all_orders.len(), 2);
-
-    for order in all_orders {
-        assert!(
-            order.client_order_id == test_order_client_id
-                || order.client_order_id == second_test_order_client_id
-        );
-    }
-}
-
-#[actix_rt::test]
-async fn should_return_open_orders() {
-    let (api_key, secret_key) = get_binance_credentials_or_exit!();
-
-    init_logger();
-
-    let exchange_account_id: ExchangeAccountId = "Binance0".parse().expect("in test");
-
-    let mut settings = settings::ExchangeSettings::new_short(
-        exchange_account_id.clone(),
-        api_key,
-        secret_key,
-        false,
-    );
-
-    let application_manager = ApplicationManager::new(CancellationToken::new());
-    let (tx, _rx) = broadcast::channel(10);
-
-    BinanceBuilder.extend_settings(&mut settings);
-    let binance = Binance::new(
-        exchange_account_id.clone(),
-        settings.clone(),
-        tx.clone(),
-        application_manager.clone(),
-    );
-    let timeout_manager = get_timeout_manager(&exchange_account_id);
-    let exchange = Exchange::new(
-        exchange_account_id.clone(),
-        Box::new(binance),
-        ExchangeFeatures::new(
-            OpenOrdersType::AllCurrencyPair,
-            false,
-            true,
-            AllowedEventSourceType::default(),
-            AllowedEventSourceType::default(),
-        ),
-        tx,
-        application_manager,
-        timeout_manager,
-        Commission::default(),
-    );
-
-    exchange.clone().connect().await;
-
-    // Should be called before any other api calls!
-    exchange.build_metadata().await;
-
-    let test_currency_pair = CurrencyPair::from_codes("phb".into(), "btc".into());
-    const TIMEOUT: Duration = Duration::from_secs(5);
-
-    let _ = exchange
-        .cancel_all_orders(test_currency_pair.clone())
-        .await
-        .expect("in test");
-
-    // createdOrder
-    let test_order_client_id = ClientOrderId::unique_id();
-    let order_header = OrderHeader::new(
-        test_order_client_id.clone(),
-        Utc::now(),
-        exchange_account_id.clone(),
-        test_currency_pair.clone(),
-        OrderType::Limit,
-        OrderSide::Buy,
-        dec!(2000),
-        OrderExecutionType::None,
-        None,
-        None,
-        "ShouldReturnOpenOrders".to_owned(),
-    );
-
-    let order_to_create = OrderCreating {
-        header: order_header,
-        price: dec!(0.0000001),
-    };
-
-    let created_order_fut = exchange.create_order(&order_to_create, CancellationToken::default());
-
-    let created_order = tokio::select! {
-        created_order = created_order_fut => created_order,
-        _ = tokio::time::sleep(TIMEOUT) => panic!("Timeout {} secs is exceeded", TIMEOUT.as_secs())
-    };
-
-    if let Err(error) = created_order {
-        dbg!(&error);
-        assert!(false)
-    }
-    // createdOrder
-
-    // orderForCancellation
-    let order_for_cancellation_id = ClientOrderId::unique_id();
-
-    let order_header = OrderHeader::new(
-        order_for_cancellation_id.clone(),
-        Utc::now(),
-        exchange_account_id.clone(),
-        test_currency_pair.clone(),
-        OrderType::Limit,
-        OrderSide::Buy,
-        dec!(2000),
-        OrderExecutionType::None,
-        None,
-        None,
-        "ShouldReturnOpenOrders".to_owned(),
-    );
-    let order_to_create = OrderCreating {
-        header: order_header,
-        price: dec!(0.0000001),
-    };
-
-    let created_order_fut = exchange.create_order(&order_to_create, CancellationToken::default());
-
-    let created_order = tokio::select! {
-        created_order = created_order_fut => created_order,
-        _ = tokio::time::sleep(TIMEOUT) => panic!("Timeout {} secs is exceeded", TIMEOUT.as_secs())
-    };
-
-    match created_order {
-        Ok(order_ref) => {
-            // If here are no error - order was cancelled successfully
-            exchange
-                .wait_cancel_order(order_ref, None, true, CancellationToken::new())
-                .await
-                .expect("in test");
-        }
-
-        // Create order failed
-        Err(error) => {
-            dbg!(&error);
-            assert!(false)
-        }
-    }
-
-    // orderForCancellation
-
-    // failedToCreateOrder
-    let order_for_cancelation_id = ClientOrderId::unique_id();
-
-    let order_header = OrderHeader::new(
-        order_for_cancelation_id.clone(),
-        Utc::now(),
-        exchange_account_id.clone(),
-        test_currency_pair.clone(),
-        OrderType::Limit,
-        OrderSide::Buy,
-        dec!(0), // zero amount
-        OrderExecutionType::None,
-        None,
-        None,
-        "ShouldReturnOpenOrders".to_owned(),
-    );
-    let order_to_create = OrderCreating {
-        header: order_header,
-        price: dec!(0.0000001),
-    };
-
-    let created_order_fut = exchange.create_order(&order_to_create, CancellationToken::default());
-
-    let created_order = tokio::select! {
-        created_order = created_order_fut => created_order,
-        _ = tokio::time::sleep(TIMEOUT) => panic!("Timeout {} secs is exceeded", TIMEOUT.as_secs())
-    };
-
-    if let Ok(order_ref) = created_order {
-        dbg!(&order_ref);
-        assert!(false)
-    }
-    // failedToCreateOrder
-
-    // TODO: orderForCompletion
-
-    let all_orders = exchange.get_open_orders(true).await.expect("in test");
-
-    // TODO: change to cancel_opened_orders
-    let _ = exchange
-        .cancel_all_orders(test_currency_pair.clone())
-        .await
-        .expect("in test");
-
->>>>>>> 3e96ec3c
-    assert_eq!(all_orders.len(), 1);
-}+// [actix_rt::test]
+// async fn open_orders_by_currency_pair_exist() {
+//     let (api_key, secret_key) = get_binance_credentials_or_exit!();
+
+//     init_logger();
+
+//     let exchange_account_id: ExchangeAccountId = "Binance0".parse().expect("in test");
+
+//     let mut settings = settings::ExchangeSettings::new_short(
+//         exchange_account_id.clone(),
+//         api_key,
+//         secret_key,
+//         false,
+//     );
+
+//     let application_manager = ApplicationManager::new(CancellationToken::new());
+//     let (tx, _rx) = broadcast::channel(10);
+
+//     BinanceBuilder.extend_settings(&mut settings);
+//     settings.currency_pairs = Some(vec![
+//         CurrencyPairSetting {
+//             base: "phb".into(),
+//             quote: "btc".into(),
+//             currency_pair: None,
+//         },
+//         CurrencyPairSetting {
+//             base: "troy".into(),
+//             quote: "btc".into(),
+//             currency_pair: None,
+//         },
+//     ]);
+//     let binance = Binance::new(
+//         exchange_account_id.clone(),
+//         settings.clone(),
+//         tx.clone(),
+//         application_manager.clone(),
+//     );
+//     let timeout_manager = get_timeout_manager(&exchange_account_id);
+//     let exchange = Exchange::new(
+//         exchange_account_id.clone(),
+//         Box::new(binance),
+//         ExchangeFeatures::new(
+//             OpenOrdersType::OneCurrencyPair,
+//             true,
+//             true,
+//             AllowedEventSourceType::default(),
+//             AllowedEventSourceType::default(),
+//         ),
+//         tx,
+//         application_manager,
+//         timeout_manager,
+//         Commission::default(),
+//     );
+
+//     exchange.clone().connect().await;
+
+//     let test_order_client_id = ClientOrderId::unique_id();
+//     let test_currency_pair = CurrencyPair::from_codes("phb".into(), "btc".into());
+//     let second_test_currency_pair = CurrencyPair::from_codes("troy".into(), "btc".into());
+
+//     let order_header = OrderHeader::new(
+//         test_order_client_id.clone(),
+//         Utc::now(),
+//         exchange_account_id.clone(),
+//         test_currency_pair.clone(),
+//         OrderType::Limit,
+//         OrderSide::Buy,
+//         dec!(2000),
+//         OrderExecutionType::None,
+//         None,
+//         None,
+//         "FromGetOpenOrdersByCurrencyPairTest".to_owned(),
+//     );
+
+//     let order_to_create = OrderCreating {
+//         header: order_header,
+//         price: dec!(0.0000001),
+//     };
+
+//     // Should be called before any other api calls!
+//     exchange.build_metadata().await;
+//     if let Some(currency_pairs) = &settings.currency_pairs {
+//         exchange.set_symbols(exchange_creation::get_symbols(
+//             &exchange,
+//             &currency_pairs[..],
+//         ))
+//     }
+//     let _ = exchange
+//         .clone()
+//         .cancel_opened_orders(CancellationToken::default())
+//         .await;
+
+//     let created_order_fut = exchange.create_order(&order_to_create, CancellationToken::default());
+
+//     const TIMEOUT: Duration = Duration::from_secs(5);
+//     let created_order = tokio::select! {
+//         created_order = created_order_fut => created_order,
+//         _ = tokio::time::sleep(TIMEOUT) => panic!("Timeout {} secs is exceeded", TIMEOUT.as_secs())
+//     };
+
+//     if let Err(error) = created_order {
+//         dbg!(&error);
+//         assert!(false)
+//     }
+
+//     let second_test_order_client_id = ClientOrderId::unique_id();
+//     let second_order_header = OrderHeader::new(
+//         second_test_order_client_id.clone(),
+//         Utc::now(),
+//         exchange_account_id.clone(),
+//         second_test_currency_pair.clone(),
+//         OrderType::Limit,
+//         OrderSide::Buy,
+//         dec!(2000),
+//         OrderExecutionType::None,
+//         None,
+//         None,
+//         "FromGetOpenOrdersByCurrencyPairTest".to_owned(),
+//     );
+//     let second_order_to_create = OrderCreating {
+//         header: second_order_header,
+//         price: dec!(0.0000001),
+//     };
+
+//     let created_order_fut =
+//         exchange.create_order(&second_order_to_create, CancellationToken::default());
+
+//     let created_order = tokio::select! {
+//         created_order = created_order_fut => created_order,
+//         _ = tokio::time::sleep(TIMEOUT) => panic!("Timeout {} secs is exceeded", TIMEOUT.as_secs())
+//     };
+
+//     if let Err(error) = created_order {
+//         dbg!(&error);
+//         assert!(false)
+//     }
+
+//     let all_orders = exchange.get_open_orders(true).await.expect("in test");
+
+//     let _ = exchange
+//         .cancel_opened_orders(CancellationToken::default())
+//         .await;
+
+//     assert_eq!(all_orders.len(), 2);
+
+//     for order in all_orders {
+//         assert!(
+//             order.client_order_id == test_order_client_id
+//                 || order.client_order_id == second_test_order_client_id
+//         );
+//     }
+// }
+
+// #[actix_rt::test]
+// async fn should_return_open_orders() {
+//     let (api_key, secret_key) = get_binance_credentials_or_exit!();
+
+//     init_logger();
+
+//     let exchange_account_id: ExchangeAccountId = "Binance0".parse().expect("in test");
+
+//     let mut settings = settings::ExchangeSettings::new_short(
+//         exchange_account_id.clone(),
+//         api_key,
+//         secret_key,
+//         false,
+//     );
+
+//     let application_manager = ApplicationManager::new(CancellationToken::new());
+//     let (tx, _rx) = broadcast::channel(10);
+
+//     BinanceBuilder.extend_settings(&mut settings);
+//     let binance = Binance::new(
+//         exchange_account_id.clone(),
+//         settings.clone(),
+//         tx.clone(),
+//         application_manager.clone(),
+//     );
+//     let timeout_manager = get_timeout_manager(&exchange_account_id);
+//     let exchange = Exchange::new(
+//         exchange_account_id.clone(),
+//         Box::new(binance),
+//         ExchangeFeatures::new(
+//             OpenOrdersType::AllCurrencyPair,
+//             false,
+//             true,
+//             AllowedEventSourceType::default(),
+//             AllowedEventSourceType::default(),
+//         ),
+//         tx,
+//         application_manager,
+//         timeout_manager,
+//         Commission::default(),
+//     );
+
+//     exchange.clone().connect().await;
+
+//     // Should be called before any other api calls!
+//     exchange.build_metadata().await;
+
+//     let test_currency_pair = CurrencyPair::from_codes("phb".into(), "btc".into());
+//     const TIMEOUT: Duration = Duration::from_secs(5);
+
+//     let _ = exchange
+//         .cancel_all_orders(test_currency_pair.clone())
+//         .await
+//         .expect("in test");
+
+//     // createdOrder
+//     let test_order_client_id = ClientOrderId::unique_id();
+//     let order_header = OrderHeader::new(
+//         test_order_client_id.clone(),
+//         Utc::now(),
+//         exchange_account_id.clone(),
+//         test_currency_pair.clone(),
+//         OrderType::Limit,
+//         OrderSide::Buy,
+//         dec!(2000),
+//         OrderExecutionType::None,
+//         None,
+//         None,
+//         "ShouldReturnOpenOrders".to_owned(),
+//     );
+
+//     let order_to_create = OrderCreating {
+//         header: order_header,
+//         price: dec!(0.0000001),
+//     };
+
+//     let created_order_fut = exchange.create_order(&order_to_create, CancellationToken::default());
+
+//     let created_order = tokio::select! {
+//         created_order = created_order_fut => created_order,
+//         _ = tokio::time::sleep(TIMEOUT) => panic!("Timeout {} secs is exceeded", TIMEOUT.as_secs())
+//     };
+
+//     if let Err(error) = created_order {
+//         dbg!(&error);
+//         assert!(false)
+//     }
+//     // createdOrder
+
+//     // orderForCancellation
+//     let order_for_cancellation_id = ClientOrderId::unique_id();
+
+//     let order_header = OrderHeader::new(
+//         order_for_cancellation_id.clone(),
+//         Utc::now(),
+//         exchange_account_id.clone(),
+//         test_currency_pair.clone(),
+//         OrderType::Limit,
+//         OrderSide::Buy,
+//         dec!(2000),
+//         OrderExecutionType::None,
+//         None,
+//         None,
+//         "ShouldReturnOpenOrders".to_owned(),
+//     );
+//     let order_to_create = OrderCreating {
+//         header: order_header,
+//         price: dec!(0.0000001),
+//     };
+
+//     let created_order_fut = exchange.create_order(&order_to_create, CancellationToken::default());
+
+//     let created_order = tokio::select! {
+//         created_order = created_order_fut => created_order,
+//         _ = tokio::time::sleep(TIMEOUT) => panic!("Timeout {} secs is exceeded", TIMEOUT.as_secs())
+//     };
+
+//     match created_order {
+//         Ok(order_ref) => {
+//             // If here are no error - order was cancelled successfully
+//             exchange
+//                 .wait_cancel_order(order_ref, None, true, CancellationToken::new())
+//                 .await
+//                 .expect("in test");
+//         }
+
+//         // Create order failed
+//         Err(error) => {
+//             dbg!(&error);
+//             assert!(false)
+//         }
+//     }
+
+//     // orderForCancellation
+
+//     // failedToCreateOrder
+//     let order_for_cancelation_id = ClientOrderId::unique_id();
+
+//     let order_header = OrderHeader::new(
+//         order_for_cancelation_id.clone(),
+//         Utc::now(),
+//         exchange_account_id.clone(),
+//         test_currency_pair.clone(),
+//         OrderType::Limit,
+//         OrderSide::Buy,
+//         dec!(0), // zero amount
+//         OrderExecutionType::None,
+//         None,
+//         None,
+//         "ShouldReturnOpenOrders".to_owned(),
+//     );
+//     let order_to_create = OrderCreating {
+//         header: order_header,
+//         price: dec!(0.0000001),
+//     };
+
+//     let created_order_fut = exchange.create_order(&order_to_create, CancellationToken::default());
+
+//     let created_order = tokio::select! {
+//         created_order = created_order_fut => created_order,
+//         _ = tokio::time::sleep(TIMEOUT) => panic!("Timeout {} secs is exceeded", TIMEOUT.as_secs())
+//     };
+
+//     if let Ok(order_ref) = created_order {
+//         dbg!(&order_ref);
+//         assert!(false)
+//     }
+//     // failedToCreateOrder
+
+//     // TODO: orderForCompletion
+
+//     let all_orders = exchange.get_open_orders(true).await.expect("in test");
+
+//     // TODO: change to cancel_opened_orders
+//     let _ = exchange
+//         .cancel_all_orders(test_currency_pair.clone())
+//         .await
+//         .expect("in test");
+
+//     assert_eq!(all_orders.len(), 1);
+// }