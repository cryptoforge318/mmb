--- conflicted
+++ resolved
@@ -177,17 +177,7 @@
     let statistic_service = StatisticService::new();
     let statistic_event_handler =
         create_statistic_event_handler(exchange_events, statistic_service.clone());
-<<<<<<< HEAD
     let control_panel = ControlPanel::new();
-=======
-    let control_panel = ControlPanel::new(
-        "127.0.0.1:8080",
-        // Replace with to_pretty_string after fix issues toml_edit/#192
-        load_pretty_settings(CONFIG_PATH, CREDENTIALS_PATH),
-        engine_context.application_manager.clone(),
-        statistic_service.clone(),
-    );
->>>>>>> 58e9dfee
     engine_context
         .shutdown_service
         .register_service(control_panel.clone());
@@ -202,20 +192,13 @@
         let _ = spawn_future("internal_events_loop start", true, action.boxed());
     }
 
-<<<<<<< HEAD
     if let Err(error) = control_panel.clone().start(
-        toml::Value::try_from(settings.clone())?.to_string(),
+        load_pretty_settings(CONFIG_PATH, CREDENTIALS_PATH),
         engine_context.application_manager.clone(),
         statistic_service.clone(),
     ) {
         log::error!("Unable to start rest api: {}", error);
     }
-=======
-    control_panel
-        .clone()
-        .start()
-        .expect("Unable to start rest api");
->>>>>>> 58e9dfee
 
     let disposition_strategy = build_strategy(&settings, engine_context.clone());
     let disposition_executor_service = create_disposition_executor_service(
