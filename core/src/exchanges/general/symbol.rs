use std::hash::Hash;
use std::sync::Arc;

use anyhow::{Context, Result};
use rust_decimal::Decimal;
use rust_decimal::MathematicalOps;
use rust_decimal_macros::dec;

use crate::{
    exchanges::common::Amount,
    exchanges::common::CurrencyCode,
    exchanges::common::CurrencyId,
    exchanges::common::{CurrencyPair, Price},
    math::powi,
    orders::order::OrderSide,
};

use super::exchange::Exchange;

pub enum Round {
    Floor,
    Ceiling,
    ToNearest,
}

// TODO Change to Maker-Taker
#[derive(Debug, Clone, Eq, PartialEq)]
pub enum BeforeAfter {
    Before,
    After,
}

/// Precision this is type that describes Decimal value rounding(now is using for rounding amount in orders)
/// NOTE: Old ByFraction variant can be written as tick == 0.1^by_fraction_precision
/// ```ignore
/// Precision::ByTick { tick: dec!(0.001) } // for AmountPrecision = 3 equal pow(0.1, 3)
/// ```
#[derive(Debug, Clone, Eq, PartialEq, Hash)]
pub enum Precision {
    /// Rounding is performed to a number divisible to the specified tick
    /// Look at round_by_tick test below
    ByTick { tick: Decimal },
<<<<<<< HEAD
    /// Rounding is performed to a number of digits located on `precision` length to the right of start of mantissa
    /// Look at round_by_mantissa test below
    ByMantissa { precision: i8 },
=======
    // Rounding is performed to a number of digits located on `precision` length to the right of start of mantissa
    // Look at round_by_mantissa test below
    ByMantissa { precision: u8 },
>>>>>>> 41b4a46c
}

impl Precision {
    /// Converting ticks from decimal places of a number
    pub fn tick_from_precision(precision: i8) -> Precision {
        Precision::ByTick {
            tick: dec!(0.1).powi(precision as i64),
        }
    }
}

/// Metadata for a currency pair
#[derive(Debug, Clone, Hash, Eq)]
pub struct Symbol {
    pub is_active: bool,
    pub is_derivative: bool,
    pub base_currency_id: CurrencyId,
    pub base_currency_code: CurrencyCode,
    pub quote_currency_id: CurrencyId,
    pub quote_currency_code: CurrencyCode,
    pub min_price: Option<Price>,
    pub max_price: Option<Price>,
    pub min_amount: Option<Amount>,
    pub max_amount: Option<Amount>,
    pub min_cost: Option<Price>,
    pub amount_currency_code: CurrencyCode,
    pub balance_currency_code: Option<CurrencyCode>,
    pub amount_multiplier: Decimal,

    pub price_precision: Precision,
    pub amount_precision: Precision,
}

impl Symbol {
    pub fn base_currency_code(&self) -> CurrencyCode {
        self.base_currency_code
    }

    pub fn quote_currency_code(&self) -> CurrencyCode {
        self.quote_currency_code
    }

    pub fn new(
        is_active: bool,
        is_derivative: bool,
        base_currency_id: CurrencyId,
        base_currency_code: CurrencyCode,
        quote_currency_id: CurrencyId,
        quote_currency_code: CurrencyCode,
        min_price: Option<Price>,
        max_price: Option<Price>,
        min_amount: Option<Amount>,
        max_amount: Option<Amount>,
        min_cost: Option<Price>,
        amount_currency_code: CurrencyCode,
        balance_currency_code: Option<CurrencyCode>,
        price_precision: Precision,
        amount_precision: Precision,
    ) -> Self {
        Self {
            is_active,
            is_derivative,
            base_currency_id,
            base_currency_code,
            quote_currency_id,
            quote_currency_code,
            min_price,
            max_price,
            amount_currency_code,
            min_amount,
            max_amount,
            min_cost,
            balance_currency_code,
            amount_multiplier: dec!(1),
            price_precision,
            amount_precision,
        }
    }

    // Currency pair in unified for crate format
    pub fn currency_pair(&self) -> CurrencyPair {
        CurrencyPair::from_codes(self.base_currency_code, self.quote_currency_code)
    }

    pub fn get_trade_code(&self, side: OrderSide, before_after: BeforeAfter) -> CurrencyCode {
        use BeforeAfter::*;
        use OrderSide::*;

        match (before_after, side) {
            (Before, Buy) => self.quote_currency_code,
            (Before, Sell) => self.base_currency_code,
            (After, Buy) => self.base_currency_code,
            (After, Sell) => self.quote_currency_code,
        }
    }

    pub fn is_derivative(&self) -> bool {
        self.is_derivative
    }

    pub fn price_round(&self, price: Price, round: Round) -> Price {
        match self.price_precision {
            Precision::ByTick { tick } => Self::round_by_tick(price, tick, round),
            Precision::ByMantissa { precision } => Self::round_by_mantissa(price, precision, round),
        }
    }

    pub fn amount_round(&self, amount: Amount, round: Round) -> Amount {
        match self.amount_precision {
            Precision::ByTick { tick } => Self::round_by_tick(amount, tick, round),
            Precision::ByMantissa { precision } => {
                self.amount_round_precision(amount, round, precision)
            }
        }
    }

    /// Rounding of order amount with specified precision
    pub fn amount_round_precision(
        &self,
        amount: Amount,
        round: Round,
        amount_precision: u8,
    ) -> Amount {
        match self.amount_precision {
            Precision::ByMantissa { precision: _ } => {
                Self::round_by_mantissa(amount, amount_precision, round)
            }
            Precision::ByTick { tick: _ } => {
                panic!("amount_round_precision cannot be called with Precision::ByTick variant")
            }
        }
    }

    pub fn round_to_remove_amount_precision_error(&self, amount: Amount) -> Amount {
        // allowed machine error that is less then 0.01 * amount precision
        match self.amount_precision {
            Precision::ByMantissa { precision } => {
                self.amount_round_precision(amount, Round::ToNearest, precision + 2u8)
            }
            Precision::ByTick { tick } => {
                Self::round_by_tick(amount, tick * dec!(0.01), Round::ToNearest)
            }
        }
    }

    pub fn round_to_remove_amount_precision_error_expected(&self, amount: Amount) -> Amount {
        self.round_to_remove_amount_precision_error(amount)
    }

    fn round_by_tick(value: Decimal, tick: Decimal, round: Round) -> Decimal {
        if tick <= dec!(0) {
            panic!("Too small tick: {}", tick)
        }

        Self::inner_round_by_tick(value, tick, round)
    }

    fn inner_round_by_tick(value: Decimal, tick: Decimal, round: Round) -> Decimal {
        let floor = (value / tick).floor() * tick;
        let ceil = (value / tick).ceil() * tick;

        match round {
            Round::Floor => floor,
            Round::Ceiling => ceil,
            Round::ToNearest => {
                if ceil - value <= value - floor {
                    ceil
                } else {
                    floor
                }
            }
        }
    }

    fn round_by_mantissa(value: Price, precision: u8, round: Round) -> Price {
        if value.is_zero() {
            return dec!(0);
        }

        let floor_digits = Self::get_precision_digits_by_fractional(value, precision);

        Self::inner_round_by_tick(value, powi(dec!(0.1), floor_digits), round)
    }

    fn get_precision_digits_by_fractional(value: Price, precision: u8) -> i8 {
        if precision <= 0 {
            panic!(
                "Count of precision digits cannot be less 1 but got {}",
                precision
            )
        }

        let mut integral_digits;
        if value >= dec!(1) {
            integral_digits = 1;
            let mut tmp = value * dec!(0.1);
            while tmp >= dec!(1) {
                tmp *= dec!(0.1);
                integral_digits += 1;
            }
        } else {
            integral_digits = 0;
            let mut tmp = value * dec!(10);
            while tmp < dec!(1) {
                tmp *= dec!(10);
                integral_digits -= 1;
            }
        }

        precision as i8 - integral_digits
    }

    pub fn get_commission_currency_code(&self, side: OrderSide) -> CurrencyCode {
        self.balance_currency_code
            .unwrap_or_else(move || match side {
                OrderSide::Buy => self.base_currency_code,
                OrderSide::Sell => self.quote_currency_code,
            })
    }

    pub fn convert_amount_from_amount_currency_code(
        &self,
        to_currency_code: CurrencyCode,
        amount_in_amount_currency_code: Amount,
        currency_pair_price: Price,
    ) -> Amount {
        if to_currency_code == self.amount_currency_code {
            return amount_in_amount_currency_code;
        }

        if to_currency_code == self.base_currency_code {
            return amount_in_amount_currency_code / currency_pair_price;
        }

        if to_currency_code == self.quote_currency_code {
            return amount_in_amount_currency_code * currency_pair_price;
        }

        panic!("Currency code outside currency pair is not supported yet");
    }

    pub fn convert_amount_from_balance_currency_code(
        &self,
        to_currency_code: CurrencyCode,
        amount: Amount,
        currency_pair_price: Price,
    ) -> Amount {
        if Some(to_currency_code) == self.balance_currency_code {
            return amount;
        }
        if to_currency_code == self.base_currency_code {
            return amount / currency_pair_price;
        }

        if to_currency_code == self.quote_currency_code {
            return amount * currency_pair_price;
        }

        panic!(
            "Currency code {} outside currency pair {} is not supported",
            to_currency_code,
            self.currency_pair()
        );
    }

    pub fn convert_amount_into_amount_currency_code(
        &self,
        from_currency_code: CurrencyCode,
        amount_in_from_currency_code: Decimal,
        currency_pair_price: Price,
    ) -> Decimal {
        if from_currency_code == self.amount_currency_code {
            return amount_in_from_currency_code;
        }

        if from_currency_code == self.base_currency_code() {
            return amount_in_from_currency_code * currency_pair_price;
        }

        if from_currency_code == self.quote_currency_code {
            return amount_in_from_currency_code / currency_pair_price;
        }

        panic!(
            "We don't currently support currency code {} outside currency pair {}",
            from_currency_code,
            self.currency_pair()
        );
    }

    pub fn get_min_amount(&self, price: Price) -> Result<Amount> {
        let min_cost = match self.min_cost {
            None => {
                let min_price = match self.min_price {
                    None => {
                        return self
                            .min_amount
                            .context("Can't calculate min amount: no data at all")
                    }
                    Some(v) => v,
                };

                let min_amount = self
                    .min_amount
                    .context("Can't calculate min amount: missing min_amount and min_cost");

                if self.is_derivative {
                    return min_amount;
                }

                min_price * min_amount?
            }
            Some(v) => v,
        };

        let min_amount_from_cost = match self.is_derivative {
            true => min_cost,
            false => min_cost / price,
        };

        let rounded_amount = self.amount_round(min_amount_from_cost, Round::Ceiling);

        Ok(match self.min_amount {
            None => rounded_amount,
            Some(min_amount) => min_amount.max(rounded_amount),
        })
    }

    pub fn get_amount_tick(&self) -> Decimal {
        match self.amount_precision {
            Precision::ByTick { tick } => return tick,
            Precision::ByMantissa { precision: _ } => {
                panic!("get_amount_tick cannot be called with Precision::ByMantissa variant")
            }
        }
    }
}

impl PartialEq for Symbol {
    fn eq(&self, other: &Self) -> bool {
        self.currency_pair() == other.currency_pair()
    }
}

impl Exchange {
    pub fn get_symbol(&self, currency_pair: CurrencyPair) -> Result<Arc<Symbol>> {
        self.symbols
            .get(&currency_pair)
            .with_context(|| {
                format!(
                    "Unsupported currency pair on {} {:?}",
                    self.exchange_account_id, currency_pair
                )
            })
            .map(|pair| pair.value().clone())
    }
}

#[cfg(test)]
mod test {
    use super::*;
    use rust_decimal_macros::dec;

    #[test]
    fn get_commission_currency_code_from_balance() {
        let base_currency = "PHB";
        let quote_currency = "PHB";
        let price_tick = dec!(0.1);
        let is_derivative = false;
        let balance_currency_code = CurrencyCode::new("ETH".into());

        let symbol = Symbol::new(
            false,
            is_derivative,
            base_currency.into(),
            base_currency.into(),
            quote_currency.into(),
            quote_currency.into(),
            None,
            None,
            None,
            None,
            None,
            base_currency.into(),
            Some(balance_currency_code),
            Precision::ByTick { tick: price_tick },
            Precision::ByTick { tick: dec!(0) },
        );

        let gotten = symbol.get_commission_currency_code(OrderSide::Buy);
        assert_eq!(gotten, balance_currency_code);
    }

    use rstest::rstest;
    use rust_decimal::Decimal;

    #[rstest]
    #[case(dec!(123.456), 5, Round::Floor, dec!(123.45))]
    #[case(dec!(12.34567), 5, Round::Floor, dec!(12.345))]
    #[case(dec!(0.0123456), 5, Round::Floor, dec!(0.012345))]
    #[case(dec!(0.0123456), 1, Round::Floor, dec!(0.01))]
    #[case(dec!(0.00123456), 2, Round::Floor, dec!(0.0012))]
    #[case(dec!(123.456), 4, Round::Floor, dec!(123.4))]
    #[case(dec!(123.456), 2, Round::Floor, dec!(120))]
    #[case(dec!(0), 5, Round::Floor, dec!(0))]
    #[case(dec!(123.456), 5, Round::Ceiling, dec!(123.46))]
    #[case(dec!(12.34567), 5, Round::Ceiling, dec!(12.346))]
    #[case(dec!(0.0123456), 5, Round::Ceiling, dec!(0.012346))]
    #[case(dec!(0.0123456), 1, Round::Ceiling, dec!(0.02))]
    #[case(dec!(0.00123456), 2, Round::Ceiling, dec!(0.0013))]
    #[case(dec!(123.456), 4, Round::Ceiling, dec!(123.5))]
    #[case(dec!(123.456), 2, Round::Ceiling, dec!(130))]
    #[case(dec!(0), 5, Round::Ceiling, dec!(0))]
    #[case(dec!(123.456), 5, Round::ToNearest, dec!(123.46))]
    #[case(dec!(12.34567), 5, Round::ToNearest, dec!(12.346))]
    #[case(dec!(0.0123456), 5, Round::ToNearest, dec!(0.012346))]
    #[case(dec!(0.0123456), 1, Round::ToNearest, dec!(0.01))]
    #[case(dec!(0.00123456), 2, Round::ToNearest, dec!(0.0012))]
    #[case(dec!(123.456), 4, Round::ToNearest, dec!(123.5))]
    #[case(dec!(123.456), 2, Round::ToNearest, dec!(120))]
    #[case(dec!(0), 5, Round::ToNearest, dec!(0))]
    fn round_by_mantissa(
        #[case] value: Decimal,
        #[case] precision: u8,
        #[case] round_to: Round,
        #[case] expected: Decimal,
    ) -> Result<()> {
        let rounded = Symbol::round_by_mantissa(value, precision, round_to);

        assert_eq!(rounded, expected);

        Ok(())
    }

    #[rstest]
    #[case(dec!(123.456), 0, Round::Floor)]
    #[case(dec!(123.456), 0, Round::Ceiling)]
    #[case(dec!(123.456), 0, Round::ToNearest)]
    #[should_panic]
    fn round_by_mantissa_invalid_precision(
        #[case] value: Decimal,
        #[case] precision: u8,
        #[case] round_to: Round,
    ) {
        Symbol::round_by_mantissa(value, precision, round_to);
    }

    #[test]
    #[should_panic]
    fn too_small_tick() {
        let value = dec!(123.456);
        let tick = dec!(-0.1);

        Symbol::round_by_tick(value, tick, Round::Floor);
    }

    #[rstest]
    #[case(dec!(123.456), dec!(0.1), Round::Floor, dec!(123.4))]
    #[case(dec!(123.456), dec!(0.4), Round::Floor, dec!(123.2))]
    #[case(dec!(123.456), dec!(0.03), Round::Floor, dec!(123.45))]
    #[case(dec!(123.456), dec!(2), Round::Floor, dec!(122))]
    #[case(dec!(0), dec!(0.03), Round::Floor, dec!(0))]
    #[case(dec!(123.456), dec!(0.1), Round::Ceiling, dec!(123.5))]
    #[case(dec!(123.456), dec!(0.4), Round::Ceiling, dec!(123.6))]
    #[case(dec!(123.456), dec!(0.03), Round::Ceiling, dec!(123.48))]
    #[case(dec!(123.456), dec!(2), Round::Ceiling, dec!(124))]
    #[case(dec!(0), dec!(0.03), Round::Ceiling, dec!(0))]
    #[case(dec!(123.456), dec!(0.1), Round::ToNearest, dec!(123.5))]
    #[case(dec!(123.456), dec!(0.4), Round::ToNearest, dec!(123.6))]
    #[case(dec!(123.456), dec!(0.03), Round::ToNearest, dec!(123.45))]
    #[case(dec!(123.456), dec!(0.01), Round::ToNearest, dec!(123.46))]
    #[case(dec!(123.456), dec!(2), Round::ToNearest, dec!(124))]
    #[case(dec!(0), dec!(0.03), Round::ToNearest, dec!(0))]
    fn round_by_tick(
        #[case] value: Decimal,
        #[case] tick: Decimal,
        #[case] round_to: Round,
        #[case] expected: Decimal,
    ) -> Result<()> {
        let rounded = Symbol::round_by_tick(value, tick, round_to);

        assert_eq!(rounded, expected);

        Ok(())
    }

    #[test]
    pub fn get_trade_code() {
        let base_currency = "PHB";
        let quote_currency = "BTC";
        let price_tick = dec!(0.1);
        let is_derivative = false;
        let balance_currency_code = CurrencyCode::new("ETH".into());

        let base_code = CurrencyCode::new(base_currency.into());
        let quote_code = CurrencyCode::new(quote_currency.into());
        let symbol = Symbol::new(
            false,
            is_derivative,
            base_currency.into(),
            base_code,
            quote_currency.into(),
            quote_code,
            None,
            None,
            None,
            None,
            None,
            base_code,
            Some(balance_currency_code),
            Precision::ByTick { tick: price_tick },
            Precision::ByTick { tick: dec!(0) },
        );

        assert_eq!(
            symbol.get_trade_code(OrderSide::Buy, BeforeAfter::After),
            base_code
        );
        assert_eq!(
            symbol.get_trade_code(OrderSide::Buy, BeforeAfter::Before),
            quote_code
        );
        assert_eq!(
            symbol.get_trade_code(OrderSide::Sell, BeforeAfter::After),
            quote_code
        );
        assert_eq!(
            symbol.get_trade_code(OrderSide::Sell, BeforeAfter::Before),
            base_code
        );
    }
}<|MERGE_RESOLUTION|>--- conflicted
+++ resolved
@@ -40,15 +40,9 @@
     /// Rounding is performed to a number divisible to the specified tick
     /// Look at round_by_tick test below
     ByTick { tick: Decimal },
-<<<<<<< HEAD
     /// Rounding is performed to a number of digits located on `precision` length to the right of start of mantissa
     /// Look at round_by_mantissa test below
-    ByMantissa { precision: i8 },
-=======
-    // Rounding is performed to a number of digits located on `precision` length to the right of start of mantissa
-    // Look at round_by_mantissa test below
     ByMantissa { precision: u8 },
->>>>>>> 41b4a46c
 }
 
 impl Precision {
