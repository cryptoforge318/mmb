--- conflicted
+++ resolved
@@ -21,11 +21,7 @@
     infrastructure::spawn_future,
 };
 use mmb_core::strategies::disposition_strategy::DispositionStrategy;
-<<<<<<< HEAD
-use mmb_rpc::rest_api::{gen_client, IPC_ADDRESS};
-=======
 use mmb_rpc::rest_api::{MmbRpcClient, IPC_ADDRESS};
->>>>>>> b91b0645
 use rust_decimal::Decimal;
 use rust_decimal_macros::dec;
 use serde::{Deserialize, Serialize};
@@ -144,11 +140,7 @@
     let _ = order
         .cancel_order_or_fail(&created_order, exchange.clone())
         .await;
-<<<<<<< HEAD
-    let rest_client = ipc::connect::<_, gen_client::Client>(IPC_ADDRESS)
-=======
     let rest_client = ipc::connect::<_, MmbRpcClient>(IPC_ADDRESS)
->>>>>>> b91b0645
         .await
         .expect("Failed to connect to the IPC socket");
 
@@ -157,12 +149,7 @@
             .stats()
             .await
             .expect("failed to get stats")
-<<<<<<< HEAD
-            .as_str()
-            .expect("failed to convert answer to str"),
-=======
             .as_str(),
->>>>>>> b91b0645
     )
     .expect("failed to conver answer to Value");
 
