--- conflicted
+++ resolved
@@ -94,23 +94,12 @@
         };
 
         while let Some(last_change) = balance_changes_queue.front() {
-<<<<<<< HEAD
-            if position_change_before_period.is_none() && last_change.change_date >= start_of_period
-                || position_change_before_period.is_some()
-                    && last_change.client_order_fill_id
-                        == position_change_before_period
-                            .clone()
-                            .expect("position_change_before_period can't be None here")
-                            .client_order_fill_id
-            {
-=======
             let should_skip_item = match position_change {
                 Some(ref change) => last_change.client_order_fill_id == change.client_order_fill_id,
                 None => last_change.change_date >= start_of_period,
             };
 
             if should_skip_item {
->>>>>>> 5b988c1f
                 break;
             }
 
@@ -128,15 +117,8 @@
     pub fn get_items(&mut self) -> Vec<Vec<ProfitLossBalanceChange>> {
         self.balance_changes_queues_by_trade_place
             .clone()
-<<<<<<< HEAD
             .keys()
             .map(|current_trade_place| self.get_items_by_trade_place(current_trade_place))
-=======
-            .iter()
-            .map(|(current_trade_place, balance_changes_queue)| {
-                self.get_items_core(&current_trade_place, Some(&balance_changes_queue))
-            })
->>>>>>> 5b988c1f
             .collect_vec()
     }
 
@@ -146,18 +128,10 @@
     ) -> Vec<ProfitLossBalanceChange> {
         let position_change = self.synchronize_period(time_manager::now(), trade_place);
 
-<<<<<<< HEAD
         let balance_changes_queue = self
             .balance_changes_queues_by_trade_place
             .get(trade_place)
             .expect("failed to get balance changes queue by trade_place");
-=======
-        let balance_changes_queue = balance_changes_queue.unwrap_or(
-            self.balance_changes_queues_by_trade_place
-                .get(trade_place)
-                .expect("failed to get balance changes queue by trade_place"),
-        );
->>>>>>> 5b988c1f
 
         balance_changes_queue
             .iter()
