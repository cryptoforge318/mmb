--- conflicted
+++ resolved
@@ -5,11 +5,7 @@
 use dashmap::DashMap;
 use hex;
 use hmac::{Hmac, Mac, NewMac};
-<<<<<<< HEAD
-=======
 use itertools::Itertools;
-use log::error;
->>>>>>> 22ccdc70
 use parking_lot::{Mutex, RwLock};
 use serde_json::Value;
 use sha2::Sha256;
