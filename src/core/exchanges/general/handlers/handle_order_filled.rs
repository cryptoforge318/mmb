--- conflicted
+++ resolved
@@ -112,17 +112,12 @@
                     return self.try_to_create_and_add_order_fill(&mut event_data, &order_ref);
                 }
 
-<<<<<<< HEAD
-                info!("Received a fill for not existing order {:?}", &args_to_log);
+                log::info!("Received a fill for not existing order {:?}", &args_to_log);
                 self.buffered_fills_manager.lock().add_fill(
                     self.exchange_account_id,
                     event_data,
                     None,
                 );
-=======
-                log::info!("Received a fill for not existing order {:?}", &args_to_log);
-                // TODO BufferedFillsManager.add_fill()
->>>>>>> ba9b0a3d
 
                 unimplemented!("First need to implement BufferedFillsManager");
             }
