use crate::core::exchanges::common::{CurrencyPair, RestRequestOutcome};
use crate::core::exchanges::general::currency_pair_metadata::CurrencyPairMetadata;
use crate::core::exchanges::general::request_type::RequestType;
use crate::core::lifecycle::cancellation_token::CancellationToken;
use crate::core::orders::order::{
    ClientOrderId, OrderExecutionType, OrderHeader, OrderInfo, OrderSimpleProps, OrderSnapshot,
    OrderType,
};

use crate::core::{
    exchanges::general::exchange::Exchange, exchanges::general::features::OpenOrdersType,
};
<<<<<<< HEAD
use anyhow::bail;
use anyhow::Error;
use dashmap::mapref::multiple::RefMulti;
use log::{info, warn};
use parking_lot::RwLock;

use std::collections::hash_map::RandomState;
use std::sync::Arc;

impl Exchange {
    pub async fn get_open_orders(
        &self,
        add_missing_open_orders: bool,
    ) -> anyhow::Result<Vec<OrderInfo>> {
=======
use anyhow::{anyhow, bail, Result};
use log::{info, warn};
use tokio::time::Duration;

impl Exchange {
    pub async fn get_open_orders(&self) -> Result<Vec<OrderInfo>> {
>>>>>>> f355199a
        // Bugs on exchange server can lead to Err even if order was opened
        const MAX_COUNT: i32 = 5;
        let mut count = 0;
        loop {
<<<<<<< HEAD
            match self.get_open_orders_core(add_missing_open_orders).await {
=======
            match self.get_open_orders_core().await {
>>>>>>> f355199a
                Ok(gotten_orders) => return Ok(gotten_orders),
                Err(error) => {
                    count += 1;
                    if count < MAX_COUNT {
                        warn!("{}", error);
                    } else {
                        return Err(error);
                    }
                }
            }
            tokio::time::sleep(Duration::from_secs(1)).await;
        }
    }

    async fn request_when_available_by_curency_pair(
        &self,
        x: RefMulti<'_, CurrencyPair, Arc<CurrencyPairMetadata>, RandomState>,
    ) -> Result<RestRequestOutcome, Error> {
        self.timeout_manager
            .reserve_when_available(
                &self.exchange_account_id,
                RequestType::GetOpenOrders,
                None,
                CancellationToken::default(),
            )?
            .await
            .into_result()?;
        self.exchange_client
            .request_open_orders_by_currency_pair(x.currency_pair())
            .await
    }

    // Bugs on exchange server can lead to Err even if order was opened
<<<<<<< HEAD
    async fn get_open_orders_core(
        &self,
        is_handle_missing_orders: bool,
    ) -> anyhow::Result<Vec<OrderInfo>> {
        let mut open_orders = Vec::new();
=======
    async fn get_open_orders_core(&self) -> Result<Vec<OrderInfo>> {
>>>>>>> f355199a
        match self.features.open_orders_type {
            OpenOrdersType::AllCurrencyPair => {
                self.timeout_manager
                    .reserve_when_available(
                        &self.exchange_account_id,
                        RequestType::GetOpenOrders,
                        None,
                        CancellationToken::default(),
                    )?
                    .await
                    .into_result()?;
                let response = self.exchange_client.request_open_orders().await?;

                info!(
                    "get_open_orders() response on {}: {:?}",
                    self.exchange_account_id, response
                );

                if let Some(error) = self.get_rest_error(&response) {
                    bail!(
                        "Rest error appeared during request get_open_orders: {}",
                        error.message
                    )
                }

                match self.exchange_client.parse_open_orders(&response) {
                    Ok(ref mut open_orders_tmp) => {
                        open_orders.append(open_orders_tmp);
                    }
                    Err(error) => {
                        self.handle_parse_error(error, response, "".into(), None)?;
                        return Ok(Vec::new());
                    }
                }
            }

            OpenOrdersType::OneCurrencyPair => {
                // TODO other actions here have to be written after build_metadata() implementation
                let responses = futures::future::join_all(
                    self.symbols
                        .iter()
                        .map(|x| self.request_when_available_by_curency_pair(x)),
                )
                .await;
                for response_result in responses {
                    match response_result {
                        Ok(response) => {
                            if let Some(error) = self.get_rest_error(&response) {
                                bail!(
                                    "Rest error appeared during request get_open_orders by currency pair: {}",
                                    error.message
                                )
                            }
                            match self.exchange_client.parse_open_orders(&response) {
                                Ok(ref mut open_orders_tmp) => {
                                    open_orders.append(open_orders_tmp);
                                }
                                Err(error) => {
                                    self.handle_parse_error(error, response, "".into(), None)?;
                                    return Ok(Vec::new());
                                }
                            }
                        }
                        Err(error) => bail!("{:?}", error),
                    }
                }
            }
            _ => bail!(
                "Unsupported open_orders_type: {:?}",
                self.features.open_orders_type
            ),
        }

        if is_handle_missing_orders {
            self.add_missing_open_orders(&open_orders);
        }

        Ok(open_orders)
    }

    fn add_missing_open_orders(&self, open_orders: &Vec<OrderInfo>) {
        for order in open_orders {
            if order.client_order_id.to_string().is_empty()
                && self
                    .orders
                    .cache_by_client_id
                    .contains_key(&order.client_order_id)
                || self
                    .orders
                    .cache_by_exchange_id
                    .contains_key(&order.exchange_order_id)
            {
                log::trace!(
                    "Open order was already added {} {} {}",
                    order.client_order_id,
                    order.exchange_order_id,
                    self.exchange_account_id,
                );
                continue;
            }

            let id_for_new_header: ClientOrderId;
            if order.client_order_id.to_string().is_empty() {
                id_for_new_header = ClientOrderId::unique_id();
            } else {
                id_for_new_header = order.client_order_id.clone();
            }
            let new_header = OrderHeader::new(
                id_for_new_header,
                chrono::Utc::now(),
                self.exchange_account_id.clone(),
                order.currency_pair.clone(),
                OrderType::Unknown,
                order.order_side,
                order.amount,
                OrderExecutionType::None,
                None,
                None,
                "MissedOpenOrder".to_string(),
            );

            let props = OrderSimpleProps::new(
                Some(order.price),
                None,
                Some(order.exchange_order_id.clone()),
                Default::default(),
                Default::default(),
                order.order_status,
                None,
            );
            let new_snapshot = Arc::new(RwLock::new(OrderSnapshot {
                props,
                header: new_header,
                fills: Default::default(),
                status_history: Default::default(),
                internal_props: Default::default(),
            }));

            let new_order = self.orders.add_snapshot_initial(new_snapshot);

            self.orders
                .cache_by_exchange_id
                .insert(order.exchange_order_id.clone(), new_order);

            log::trace!(
                "Added open order {} {} on {}",
                order.client_order_id,
                order.exchange_order_id,
                self.exchange_account_id,
            );
        }
    }
}<|MERGE_RESOLUTION|>--- conflicted
+++ resolved
@@ -10,7 +10,6 @@
 use crate::core::{
     exchanges::general::exchange::Exchange, exchanges::general::features::OpenOrdersType,
 };
-<<<<<<< HEAD
 use anyhow::bail;
 use anyhow::Error;
 use dashmap::mapref::multiple::RefMulti;
@@ -19,29 +18,18 @@
 
 use std::collections::hash_map::RandomState;
 use std::sync::Arc;
+use tokio::time::Duration;
 
 impl Exchange {
     pub async fn get_open_orders(
         &self,
         add_missing_open_orders: bool,
     ) -> anyhow::Result<Vec<OrderInfo>> {
-=======
-use anyhow::{anyhow, bail, Result};
-use log::{info, warn};
-use tokio::time::Duration;
-
-impl Exchange {
-    pub async fn get_open_orders(&self) -> Result<Vec<OrderInfo>> {
->>>>>>> f355199a
         // Bugs on exchange server can lead to Err even if order was opened
         const MAX_COUNT: i32 = 5;
         let mut count = 0;
         loop {
-<<<<<<< HEAD
             match self.get_open_orders_core(add_missing_open_orders).await {
-=======
-            match self.get_open_orders_core().await {
->>>>>>> f355199a
                 Ok(gotten_orders) => return Ok(gotten_orders),
                 Err(error) => {
                     count += 1;
@@ -75,15 +63,11 @@
     }
 
     // Bugs on exchange server can lead to Err even if order was opened
-<<<<<<< HEAD
     async fn get_open_orders_core(
         &self,
         is_handle_missing_orders: bool,
     ) -> anyhow::Result<Vec<OrderInfo>> {
         let mut open_orders = Vec::new();
-=======
-    async fn get_open_orders_core(&self) -> Result<Vec<OrderInfo>> {
->>>>>>> f355199a
         match self.features.open_orders_type {
             OpenOrdersType::AllCurrencyPair => {
                 self.timeout_manager
