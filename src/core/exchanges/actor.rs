<<<<<<< HEAD
use super::common_interaction::*;
use crate::core::connectivity::websocket_actor::WebSocketParams;
use crate::core::exchanges::binance::Binance;
use crate::core::exchanges::common::CurrencyPair;
use crate::core::{
    connectivity::connectivity_manager::WebSocketRole, exchanges::common::ExchangeId,
};
use actix::{Actor, Context, Handler, Message, System};
use log::trace;
=======
use actix::{Actor, Context, Handler, Message};
use log::trace;
use crate::core::{
        connectivity::connectivity_manager::WebSocketRole,
        exchanges::common::ExchangeAccountId
};
use crate::core::connectivity::websocket_actor::WebSocketParams;
use crate::core::exchanges::binance::Binance;
use crate::core::exchanges::common::SpecificCurrencyPair;
>>>>>>> ba6ad061

pub struct ExchangeActor {
    exchange_account_id: ExchangeAccountId,
    websocket_host: String,
<<<<<<< HEAD
    currency_pairs: Vec<CurrencyPair>,
    websocket_channels: Vec<String>,
    exchange_interaction: Box<dyn CommonInteraction>,
=======
    specific_currency_pairs: Vec<SpecificCurrencyPair>,
    websocket_channels: Vec<String>
>>>>>>> ba6ad061
}

impl ExchangeActor {
    pub fn new(
        exchange_account_id: ExchangeAccountId,
        websocket_host: String,
<<<<<<< HEAD
        currency_pairs: Vec<CurrencyPair>,
        websocket_channels: Vec<String>,
        exchange_interaction: Box<dyn CommonInteraction>,
=======
        specific_currency_pairs: Vec<SpecificCurrencyPair>,
        websocket_channels: Vec<String>
>>>>>>> ba6ad061
    ) -> Self {
        ExchangeActor {
            exchange_account_id,
            websocket_host,
<<<<<<< HEAD
            currency_pairs,
            websocket_channels,
            exchange_interaction,
=======
            specific_currency_pairs,
            websocket_channels
>>>>>>> ba6ad061
        }
    }

    pub fn create_websocket_params(&mut self, ws_path: &str) -> WebSocketParams {
        WebSocketParams::new(
            format!("{}{}", self.websocket_host, ws_path)
                .parse()
                .expect("should be valid url"),
        )
    }

    pub async fn create_order(&self) {
        self.exchange_interaction.create_order().await;
    }
}

impl Actor for ExchangeActor {
    type Context = Context<Self>;

    fn started(&mut self, _ctx: &mut Self::Context) {
<<<<<<< HEAD
        dbg!(&"WORKED");
=======
        trace!("ExchangeActor '{}' started", self.exchange_account_id);
>>>>>>> ba6ad061
    }

    fn stopped(&mut self, _ctx: &mut Self::Context) {
        trace!("ExchangeActor '{}' stopped", self.exchange_account_id);
    }
}

pub struct GetWebSocketParams(pub WebSocketRole);

impl Message for GetWebSocketParams {
    type Result = Option<WebSocketParams>;
}

impl Handler<GetWebSocketParams> for ExchangeActor {
    type Result = Option<WebSocketParams>;

    fn handle(&mut self, msg: GetWebSocketParams, _ctx: &mut Self::Context) -> Self::Result {
        let websocket_role = msg.0;
        match websocket_role {
            WebSocketRole::Main => {
                // TODO remove hardcode
<<<<<<< HEAD
                let ws_path =
                    Binance::build_ws1_path(&self.currency_pairs[..], &self.websocket_channels[..]);
=======
                let ws_path = Binance::build_ws1_path(&self.specific_currency_pairs[..], &self.websocket_channels[..]);
>>>>>>> ba6ad061
                Some(self.create_websocket_params(&ws_path))
            }
            WebSocketRole::Secondary => None,
        }
    }
}<|MERGE_RESOLUTION|>--- conflicted
+++ resolved
@@ -1,62 +1,35 @@
-<<<<<<< HEAD
 use super::common_interaction::*;
 use crate::core::connectivity::websocket_actor::WebSocketParams;
 use crate::core::exchanges::binance::Binance;
-use crate::core::exchanges::common::CurrencyPair;
+use crate::core::exchanges::common::SpecificCurrencyPair;
 use crate::core::{
-    connectivity::connectivity_manager::WebSocketRole, exchanges::common::ExchangeId,
+    connectivity::connectivity_manager::WebSocketRole, exchanges::common::ExchangeAccountId,
 };
-use actix::{Actor, Context, Handler, Message, System};
-use log::trace;
-=======
 use actix::{Actor, Context, Handler, Message};
 use log::trace;
-use crate::core::{
-        connectivity::connectivity_manager::WebSocketRole,
-        exchanges::common::ExchangeAccountId
-};
-use crate::core::connectivity::websocket_actor::WebSocketParams;
-use crate::core::exchanges::binance::Binance;
-use crate::core::exchanges::common::SpecificCurrencyPair;
->>>>>>> ba6ad061
 
 pub struct ExchangeActor {
     exchange_account_id: ExchangeAccountId,
     websocket_host: String,
-<<<<<<< HEAD
-    currency_pairs: Vec<CurrencyPair>,
+    specific_currency_pairs: Vec<SpecificCurrencyPair>,
     websocket_channels: Vec<String>,
     exchange_interaction: Box<dyn CommonInteraction>,
-=======
-    specific_currency_pairs: Vec<SpecificCurrencyPair>,
-    websocket_channels: Vec<String>
->>>>>>> ba6ad061
 }
 
 impl ExchangeActor {
     pub fn new(
         exchange_account_id: ExchangeAccountId,
         websocket_host: String,
-<<<<<<< HEAD
-        currency_pairs: Vec<CurrencyPair>,
+        specific_currency_pairs: Vec<SpecificCurrencyPair>,
         websocket_channels: Vec<String>,
         exchange_interaction: Box<dyn CommonInteraction>,
-=======
-        specific_currency_pairs: Vec<SpecificCurrencyPair>,
-        websocket_channels: Vec<String>
->>>>>>> ba6ad061
     ) -> Self {
         ExchangeActor {
             exchange_account_id,
             websocket_host,
-<<<<<<< HEAD
-            currency_pairs,
+            specific_currency_pairs,
             websocket_channels,
             exchange_interaction,
-=======
-            specific_currency_pairs,
-            websocket_channels
->>>>>>> ba6ad061
         }
     }
 
@@ -77,11 +50,7 @@
     type Context = Context<Self>;
 
     fn started(&mut self, _ctx: &mut Self::Context) {
-<<<<<<< HEAD
-        dbg!(&"WORKED");
-=======
         trace!("ExchangeActor '{}' started", self.exchange_account_id);
->>>>>>> ba6ad061
     }
 
     fn stopped(&mut self, _ctx: &mut Self::Context) {
@@ -103,12 +72,10 @@
         match websocket_role {
             WebSocketRole::Main => {
                 // TODO remove hardcode
-<<<<<<< HEAD
-                let ws_path =
-                    Binance::build_ws1_path(&self.currency_pairs[..], &self.websocket_channels[..]);
-=======
-                let ws_path = Binance::build_ws1_path(&self.specific_currency_pairs[..], &self.websocket_channels[..]);
->>>>>>> ba6ad061
+                let ws_path = Binance::build_ws1_path(
+                    &self.specific_currency_pairs[..],
+                    &self.websocket_channels[..],
+                );
                 Some(self.create_websocket_params(&ws_path))
             }
             WebSocketRole::Secondary => None,
