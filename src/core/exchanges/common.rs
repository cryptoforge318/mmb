--- conflicted
+++ resolved
@@ -1,16 +1,13 @@
+use itertools::Itertools;
+use regex::Regex;
 use serde::{Deserialize, Serialize};
 use smallstr::SmallString;
-<<<<<<< HEAD
 use std::fmt::{self, Display, Formatter};
+use std::str::FromStr;
 
 use chrono::Utc;
 
 pub type DateTime = chrono::DateTime<Utc>;
-=======
-use std::str::FromStr;
-use regex::Regex;
-use itertools::Itertools;
->>>>>>> 1439dc36
 
 type String4 = SmallString<[u8; 4]>;
 type String12 = SmallString<[u8; 12]>;
@@ -20,30 +17,21 @@
 #[derive(Debug, Clone, PartialEq, Eq)]
 pub struct ExchangeIdParseError(String);
 
-
-#[derive(Debug, Clone, Eq, PartialEq, Serialize, Deserialize)]
-<<<<<<< HEAD
-#[serde(transparent)]
-// TODO ExchangeAccountId
-pub struct ExchangeId(String16);
-
-impl ExchangeId {
-    #[inline]
-    pub fn new(exchange_id: String16) -> Self {
-        ExchangeId(exchange_id)
-=======
+#[derive(Debug, Clone, Eq, Hash, PartialEq, Serialize, Deserialize)]
 pub struct ExchangeId {
     pub exchange_name: ExchangeName,
 
     /// Exchange account number
-    pub number: u8
+    pub number: u8,
 }
 
 impl ExchangeId {
     #[inline]
     pub fn new(exchange_name: ExchangeName, number: u8) -> Self {
-        ExchangeId { exchange_name, number }
->>>>>>> 1439dc36
+        ExchangeId {
+            exchange_name,
+            number,
+        }
     }
 
     pub fn to_string(&self) -> String {
@@ -51,18 +39,13 @@
     }
 }
 
-<<<<<<< HEAD
-impl From<&str> for ExchangeId {
-    #[inline]
-    fn from(value: &str) -> Self {
-        ExchangeId(String16::from_str(value))
-=======
 impl FromStr for ExchangeId {
     type Err = ExchangeIdParseError;
 
     fn from_str(text: &str) -> Result<Self, Self::Err> {
         let regex = Regex::new(r"(^[[:alpha:]]+)(\d+$)").unwrap();
-        let captures = regex.captures(text)
+        let captures = regex
+            .captures(text)
             .ok_or(ExchangeIdParseError("Invalid format".into()))?
             .iter()
             .collect_vec();
@@ -72,36 +55,27 @@
             .as_str()
             .into();
 
-
         let number = captures[2]
             .ok_or(ExchangeIdParseError("Invalid format".into()))?
             .as_str()
             .parse()
-            .map_err(|x| ExchangeIdParseError(format!("Can't parse exchange account number: {}", x)))?;
+            .map_err(|x| {
+                ExchangeIdParseError(format!("Can't parse exchange account number: {}", x))
+            })?;
 
         Ok(ExchangeId::new(exchange_name, number))
->>>>>>> 1439dc36
     }
 }
 
 impl Display for ExchangeId {
     fn fmt(&self, f: &mut Formatter<'_>) -> fmt::Result {
-<<<<<<< HEAD
-        write!(f, "{}", self.0)
-=======
-        write!(f,"{}{}", self.exchange_name.as_str(), self.number)
->>>>>>> 1439dc36
+        write!(f, "{}{}", self.exchange_name.as_str(), self.number)
     }
 }
 
 #[derive(Debug, Clone, Eq, PartialEq, Hash, Serialize, Deserialize)]
 #[serde(transparent)]
-<<<<<<< HEAD
-// TODO ExchangeId
-pub struct ExchangeName(String16);
-=======
 pub struct ExchangeName(String15);
->>>>>>> 1439dc36
 
 impl ExchangeName {
     #[inline]
@@ -122,7 +96,6 @@
         ExchangeName(String15::from_str(value))
     }
 }
-
 
 /// Currency pair specific for exchange
 #[derive(Debug, Clone, Eq, PartialEq, Serialize, Deserialize)]
@@ -243,49 +216,6 @@
     }
 }
 
-<<<<<<< HEAD
-// TODO Как бы назвать правильно эту пару (ID обменника + валютная пара) ExchangerCurrencyPairState?
-#[derive(PartialEq, Eq, Hash, Clone, Debug, Serialize, Deserialize)]
-pub struct ExchangeNameSymbol {
-    exchange_name: ExchangeName,
-    currency_code_pair: CurrencyCodePair,
-}
-
-impl ExchangeNameSymbol {
-    pub fn new(exchange_name: ExchangeName, currency_code_pair: CurrencyCodePair) -> Self {
-        Self {
-            exchange_name,
-            currency_code_pair,
-        }
-    }
-}
-
-#[derive(PartialEq, Eq, Clone, Debug, Serialize, Deserialize)]
-pub struct ExchangeIdSymbol {
-    exchange_id: ExchangeId,
-    exchange_name: ExchangeName,
-    currency_code_pair: CurrencyCodePair,
-}
-
-impl ExchangeIdSymbol {
-    pub fn new(
-        exchange_id: ExchangeId,
-        exchange_name: ExchangeName,
-        currency_code_pair: CurrencyCodePair,
-    ) -> Self {
-        Self {
-            exchange_id,
-            exchange_name,
-            currency_code_pair,
-        }
-    }
-
-    pub fn get_exchanger_currency_state(&self) -> ExchangeNameSymbol {
-        ExchangeNameSymbol {
-            currency_code_pair: self.currency_code_pair.clone(),
-            exchange_name: self.exchange_name.clone(),
-        }
-=======
 #[cfg(test)]
 mod tests {
     use super::*;
@@ -300,19 +230,31 @@
     #[test]
     pub fn exchange_id_parse_failed_exchange_name() {
         let exchange_id = "123".parse::<ExchangeId>();
-        assert_eq!(exchange_id, Err(ExchangeIdParseError("Invalid format".into())))
+        assert_eq!(
+            exchange_id,
+            Err(ExchangeIdParseError("Invalid format".into()))
+        )
     }
 
     #[test]
     pub fn exchange_id_parse_failed_missing_number() {
         let exchange_id = "binance".parse::<ExchangeId>();
-        assert_eq!(exchange_id, Err(ExchangeIdParseError("Invalid format".into())))
+        assert_eq!(
+            exchange_id,
+            Err(ExchangeIdParseError("Invalid format".into()))
+        )
     }
 
     #[test]
     pub fn exchange_id_parse_failed_number_parsing() {
         let exchange_id = "binance256".parse::<ExchangeId>();
-        assert_eq!(exchange_id, Err(ExchangeIdParseError(r"Can't parse exchange account number: number too large to fit in target type".into())))
+        assert_eq!(
+            exchange_id,
+            Err(ExchangeIdParseError(
+                r"Can't parse exchange account number: number too large to fit in target type"
+                    .into()
+            ))
+        )
     }
 
     #[test]
@@ -320,6 +262,20 @@
         let exchange_id = "Binance1".parse::<ExchangeId>().unwrap();
         let result = exchange_id.to_string();
         assert_eq!(result, "Binance1".to_string())
->>>>>>> 1439dc36
+    }
+}
+
+#[derive(PartialEq, Eq, Clone, Hash, Debug, Serialize, Deserialize)]
+pub struct ExchangeIdSymbol {
+    exchange_id: ExchangeId,
+    currency_code_pair: CurrencyCodePair,
+}
+
+impl ExchangeIdSymbol {
+    pub fn new(exchange_id: ExchangeId, currency_code_pair: CurrencyCodePair) -> Self {
+        Self {
+            exchange_id,
+            currency_code_pair,
+        }
     }
 }