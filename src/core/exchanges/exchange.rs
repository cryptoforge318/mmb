--- conflicted
+++ resolved
@@ -1,11 +1,6 @@
 use super::common::{CurrencyPair, ExchangeError, ExchangeErrorType};
 use super::common_interaction::*;
-<<<<<<< HEAD
-=======
-use crate::core::connectivity::websocket_actor::WebSocketParams;
-use crate::core::exchanges::binance::Binance;
 use crate::core::exchanges::cancellation_token::CancellationToken;
->>>>>>> 92913bf4
 use crate::core::exchanges::common::{RestRequestOutcome, SpecificCurrencyPair};
 use crate::core::orders::order::{ExchangeOrderId, OrderCancelling, OrderCreating, OrderInfo};
 use crate::core::orders::pool::OrdersPool;
@@ -260,29 +255,25 @@
         }
     }
 
-<<<<<<< HEAD
-    pub async fn create_order(&self, order: &OrderCreating) -> CreateOrderResult {
-        let client_order_id = order.header.client_order_id.clone();
-        let (tx, rx) = oneshot::channel();
-
-        self.websocket_events
-            .insert(client_order_id.clone(), (tx, Some(rx)));
-
-        let (_, (tx, websocket_event_receiver)) =
-            self.websocket_events.remove(&client_order_id).unwrap();
-
-        let websocket_event_receiver = websocket_event_receiver.unwrap();
-
-        self.websocket_events
-            .insert(client_order_id.clone(), (tx, None));
-
-=======
     pub async fn create_order(
         &self,
         order: &OrderCreating,
         cancellation_token: CancellationToken,
     ) -> CreateOrderResult {
->>>>>>> 92913bf4
+        let client_order_id = order.header.client_order_id.clone();
+        let (tx, rx) = oneshot::channel();
+
+        self.websocket_events
+            .insert(client_order_id.clone(), (tx, Some(rx)));
+
+        let (_, (tx, websocket_event_receiver)) =
+            self.websocket_events.remove(&client_order_id).unwrap();
+
+        let websocket_event_receiver = websocket_event_receiver.unwrap();
+
+        self.websocket_events
+            .insert(client_order_id.clone(), (tx, None));
+
         let order_create_task = self.exchange_interaction.create_order(&order);
         let cancellation_token = cancellation_token.when_cancelled();
 
