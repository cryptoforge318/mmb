[package]
name = "mmb"
version = "0.1.0"
authors = ["Evgeny Khudoba <evgeny.khudoba@yandex.ru>"]
edition = "2018"

# See more keys and their definitions at https://doc.rust-lang.org/cargo/reference/manifest.html

[dependencies]

uuid = { version = "0.8", features = ["serde", "v4"]}

dashmap = "4"
chrono = { version = "0.4", features = ["serde"]}
log = "0.4"
fern = "0.6"
itertools = "0.10"
bytes = "1"
regex = "1"
toml = "0.5"

serde = { version = "1", features = ["derive", "rc"]}
serde_json = "1"

parking_lot = { version = "0.11", features = ["serde"]}

tokio = { version = "1", features = ["macros", "time", "sync", "rt", "signal"]}

actix = "0.12"
actix-codec = "0.4"
actix-http = "=3.0.0-beta.13"
actix-server = "=2.0.0-beta.9"
actix-tls = "=3.0.0-beta.9"
actix-web-actors = "=4.0.0-beta.7"
actix-web-codegen = "=0.5.0-beta.5"
actix-web = { version = "=4.0.0-beta.12", features = ["rustls"]}
<<<<<<< HEAD
awc = { version = "=3.0.0-beta.11", features = ["openssl"]}
=======
awc = { version = "=3.0.0-beta.11", features = ["rustls"]}
>>>>>>> e21a8822

libc = "0.2"
form_urlencoded = "1"
hyper-tls = "0.5"
hyper = { version = "0.14", features = ["http1", "runtime", "client", "tcp"] }

futures = "0.3"

smallstr = { version = "0.2", features = ["serde"]}

anyhow = "1"
thiserror = "1"
rust_decimal = { version = "1" , features = ["maths"]}
rust_decimal_macros = "1"

async-trait = "0.1"
hmac = "0.11"
crypto-mac = { version = "0.11", features = ["std"]}
sha2 = "0.9"
hex = "0.4"

enum-map = "1.1.1"

scopeguard = "1.1"
once_cell = "1.8"

mockall_double = "0.2"
paste = "1"

[dev-dependencies]
rand = "0.8"
actix-rt = "2"
pretty_assertions = "1"
rstest = "0.10"
mockall = "0.10.2"

[lib]
name = "mmb_lib"
path = "src/lib.rs"<|MERGE_RESOLUTION|>--- conflicted
+++ resolved
@@ -34,11 +34,7 @@
 actix-web-actors = "=4.0.0-beta.7"
 actix-web-codegen = "=0.5.0-beta.5"
 actix-web = { version = "=4.0.0-beta.12", features = ["rustls"]}
-<<<<<<< HEAD
-awc = { version = "=3.0.0-beta.11", features = ["openssl"]}
-=======
 awc = { version = "=3.0.0-beta.11", features = ["rustls"]}
->>>>>>> e21a8822
 
 libc = "0.2"
 form_urlencoded = "1"
